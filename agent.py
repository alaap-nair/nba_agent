#langchain agent factory
import os
from langchain.agents import initialize_agent, AgentType
<<<<<<< HEAD
from langchain_openai import ChatOpenAI
from tools import StatsTool, ScheduleTool, StandingsTool

def build_agent():
    llm = ChatOpenAI(model="gpt-4o-mini", temperature=0)
    
    # Initialize agent without tracer if Judgment credentials are missing
    agent_kwargs = {
        "tools": [StatsTool(), ScheduleTool(), StandingsTool()],
        "llm": llm,
        "agent": AgentType.CHAT_ZERO_SHOT_REACT_DESCRIPTION,
        "verbose": True,  # Enable verbose mode to see what's happening
        "max_iterations": 5,  # Increase iteration limit
        "max_execution_time": 30,  # Set execution time limit to 30 seconds
        "early_stopping_method": "generate",  # Better stopping method
        "handle_parsing_errors": True  # Handle parsing errors gracefully
    }
    
    # Add tracer only if Judgment API key is available
    try:
        from judgeval.common.tracer import Tracer
        if os.getenv("JUDGMENT_API_KEY"):
            tracer = Tracer(project_name="nba_agent")
            agent_kwargs["tracer"] = tracer
            print("✅ Judgment tracing enabled")
        else:
            print("⚠️  Running without Judgment tracing (no API key found)")
    except Exception as e:
        print(f"⚠️  Running without Judgment tracing: {e}")
    
    return initialize_agent(**agent_kwargs)
=======
from langchain_community.chat_models import ChatOpenAI
from tools import StatsTool, ScheduleTool, StandingsTool, RosterTool, ArenaTool
from judgeval.common.tracer import Tracer

def build_agent():
    llm = ChatOpenAI(model_name="gpt-4o-mini", temperature=0)
    tracer = Tracer(project_name="nba_agent")   # trace everything
    return initialize_agent(
        tools=[StatsTool(), ScheduleTool(), StandingsTool(), RosterTool(), ArenaTool()],
        llm=llm,
        agent=AgentType.CHAT_ZERO_SHOT_REACT_DESCRIPTION,
        verbose=True,  # Enable verbose mode to see what's happening
        max_iterations=5,  # Increase iteration limit
        max_execution_time=30,  # Set execution time limit to 30 seconds
        early_stopping_method="generate",  # Better stopping method
        tracer=tracer,  # pipes traces to Judgment
        handle_parsing_errors=True  # Handle parsing errors gracefully
    )
>>>>>>> c3e3e330
<|MERGE_RESOLUTION|>--- conflicted
+++ resolved
@@ -1,16 +1,15 @@
 #langchain agent factory
 import os
 from langchain.agents import initialize_agent, AgentType
-<<<<<<< HEAD
 from langchain_openai import ChatOpenAI
-from tools import StatsTool, ScheduleTool, StandingsTool
+from tools import StatsTool, ScheduleTool, StandingsTool, RosterTool, ArenaTool
 
 def build_agent():
     llm = ChatOpenAI(model="gpt-4o-mini", temperature=0)
     
     # Initialize agent without tracer if Judgment credentials are missing
     agent_kwargs = {
-        "tools": [StatsTool(), ScheduleTool(), StandingsTool()],
+        "tools": [StatsTool(), ScheduleTool(), StandingsTool(), RosterTool(), ArenaTool()],
         "llm": llm,
         "agent": AgentType.CHAT_ZERO_SHOT_REACT_DESCRIPTION,
         "verbose": True,  # Enable verbose mode to see what's happening
@@ -32,24 +31,4 @@
     except Exception as e:
         print(f"⚠️  Running without Judgment tracing: {e}")
     
-    return initialize_agent(**agent_kwargs)
-=======
-from langchain_community.chat_models import ChatOpenAI
-from tools import StatsTool, ScheduleTool, StandingsTool, RosterTool, ArenaTool
-from judgeval.common.tracer import Tracer
-
-def build_agent():
-    llm = ChatOpenAI(model_name="gpt-4o-mini", temperature=0)
-    tracer = Tracer(project_name="nba_agent")   # trace everything
-    return initialize_agent(
-        tools=[StatsTool(), ScheduleTool(), StandingsTool(), RosterTool(), ArenaTool()],
-        llm=llm,
-        agent=AgentType.CHAT_ZERO_SHOT_REACT_DESCRIPTION,
-        verbose=True,  # Enable verbose mode to see what's happening
-        max_iterations=5,  # Increase iteration limit
-        max_execution_time=30,  # Set execution time limit to 30 seconds
-        early_stopping_method="generate",  # Better stopping method
-        tracer=tracer,  # pipes traces to Judgment
-        handle_parsing_errors=True  # Handle parsing errors gracefully
-    )
->>>>>>> c3e3e330
+    return initialize_agent(**agent_kwargs)